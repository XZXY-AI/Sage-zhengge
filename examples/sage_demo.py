--- conflicted
+++ resolved
@@ -485,12 +485,8 @@
     new_messages = streaming_handler.process_stream(
         st.session_state.inference_conversation.copy(),
         tool_manager,
-<<<<<<< HEAD
         session_id=time.strftime("%Y-%m-%d_%H:%M:%S", time.localtime()) +'_'+str(uuid.uuid4())[:4]
 ,
-=======
-        session_id=time.strftime("%Y-%m-%d_%H:%M:%S", time.localtime()) +'_'+str(uuid.uuid4())[:4],
->>>>>>> 4673f13f
         use_deepthink=st.session_state.get('use_deepthink', True),
         use_multi_agent=st.session_state.get('use_multi_agent', True)
     )
